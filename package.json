--- conflicted
+++ resolved
@@ -1,10 +1,6 @@
 {
   "name": "@awayjs/display",
-<<<<<<< HEAD
-  "version": "0.8.73",
-=======
   "version": "0.8.74",
->>>>>>> f8478288
   "description": "AwayJS displaylist classes",
   "url": "http://www.away3d.com",
   "author": "Rob Bateman",
