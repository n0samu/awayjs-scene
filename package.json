--- conflicted
+++ resolved
@@ -1,10 +1,6 @@
 {
   "name": "@awayjs/scene",
-<<<<<<< HEAD
-  "version": "0.13.194",
-=======
   "version": "0.13.195",
->>>>>>> 39c66ef8
   "description": "AwayJS scene classes",
   "main": "bundle/awayjs-scene.umd.js",
   "module": "dist/index.js",
