--- conflicted
+++ resolved
@@ -1,10 +1,6 @@
 {
   "name": "awayjs-display",
-<<<<<<< HEAD
-  "version": "0.8.37",
-=======
   "version": "0.8.38",
->>>>>>> 47afeb4f
   "description": "AwayJS displaylist classes",
   "url": "http://www.away3d.com",
   "author": "The Away Foundation <admin@theawayfoundation.org>",
